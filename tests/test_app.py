--- conflicted
+++ resolved
@@ -202,51 +202,6 @@
         self.assertEqual(updated_db.get("next_match_id"), new_id + 1)
         self.assertEqual(updated_db["robots"][red]["matches"][0]["match_id"], new_id)
 
-<<<<<<< HEAD
-    def test_submit_match_considers_all_weight_classes_for_next_id(self):
-        weight_classes = list(storage.DB_FILES.keys())
-        if len(weight_classes) < 2:
-            self.skipTest("requires multiple weight classes")
-
-        primary_wc = weight_classes[0]
-        other_wc = weight_classes[1]
-
-        other_db = storage.load_db(other_wc)
-        other_db.setdefault("history", []).extend([
-            {"match_id": 14},
-            {"match_id": "15"},
-            {"match_id": "junk"},
-            {"match_id": 29},
-        ])
-        storage.save_db(other_wc, other_db)
-
-        red = "Omega"
-        white = "Sigma"
-
-        db = storage.load_db(primary_wc)
-        db["robots"][red] = {"rating": 1000, "matches": []}
-        db["robots"][white] = {"rating": 1000, "matches": []}
-        db["history"] = [{"match_id": 3}]
-        db["next_match_id"] = 2
-        storage.save_db(primary_wc, db)
-
-        response = self.client.post(
-            "/submit_match",
-            data={"wc": primary_wc, "red": red, "white": white, "result": "Red wins JD"},
-        )
-        self.assertEqual(response.status_code, 302)
-
-        updated_db = storage.load_db(primary_wc)
-        history = updated_db.get("history", [])
-        self.assertEqual(len(history), 2)
-        new_entry = history[-1]
-        new_id = new_entry.get("match_id")
-        self.assertEqual(new_id, 30)
-        self.assertEqual(updated_db.get("next_match_id"), 31)
-        self.assertEqual(updated_db["robots"][red]["matches"][0]["match_id"], new_id)
-
-=======
->>>>>>> 158fd16f
 
 if __name__ == "__main__":  # pragma: no cover
     unittest.main()